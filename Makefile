# Detect the operating system
UNAME_S := $(shell uname -s)
# Binary name
BINARY_NAME=kpi-collector

build:
	go build -o $(BINARY_NAME) ./cmd/rds-kpi-collector

# Mac installation via Homebrew
install-golangci-lint-mac:
	brew install golangci-lint

# Linux/CI installation via go install
install-golangci-lint-linux:
	go install github.com/golangci/golangci-lint/v2/cmd/golangci-lint@v2.0.1

# Platform-agnostic golangci-lint installation
install-golangci-lint:
ifeq ($(UNAME_S),Darwin)
	$(MAKE) install-golangci-lint-mac
else
	$(MAKE) install-golangci-lint-linux
endif

# Lint depends only on golangci-lint installation
lint: install-golangci-lint
<<<<<<< HEAD
	golangci-lint run --timeout 10m0s ./...
=======
	golangci-lint run --timeout 10m0s
>>>>>>> 6dc26b55
<|MERGE_RESOLUTION|>--- conflicted
+++ resolved
@@ -24,8 +24,4 @@
 
 # Lint depends only on golangci-lint installation
 lint: install-golangci-lint
-<<<<<<< HEAD
-	golangci-lint run --timeout 10m0s ./...
-=======
-	golangci-lint run --timeout 10m0s
->>>>>>> 6dc26b55
+	golangci-lint run --timeout 10m0s