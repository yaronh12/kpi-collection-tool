--- conflicted
+++ resolved
@@ -337,35 +337,3 @@
 - grafana/datasource → Datasource YAML files
 - grafana/dashboard → Dashboard JSON files
 - Makefile → Automates running Grafana locally
-<<<<<<< HEAD
-
-## Grafana AI Analyzer
-
-This tool provides offline AI-based summarization for exported Grafana dashboards. You can generate structured insights using a locally installed AI model.
-
-### Usage
-
-Use the `collect` command with the `--summarize` flag to analyze a Grafana JSON export:
-
-```bash
-kpi-collector run \
-  --cluster-name my-cluster \
-  --kubeconfig ~/.kube/config \
-  --duration 10m \
-  --frequency 30 \
-  --summarize \
-  --grafana-file /path/to/exported-grafana.json \
-  --ollama-model llama3.2:latest
-```
-
-**Flags:**
-
-- `--grafana-file` – Path to the exported Grafana dashboard JSON
-- `--summarize` – Triggers the AI summarization process after KPI collection
-- `--ollama-model` – Choose any local Ollama model (default: llama3.2:latest)
-
-The AI summary and metadata will be saved in the `out/` directory and printed to stdout.
-
-**Note:** The selected AI model must be installed locally, support text generation, and be capable enough to produce meaningful summaries.
-=======
->>>>>>> 2646459e
