package main

import (
	"fmt"
	"log"
	"os"

	"rds-kpi-collector/internal/collector"
	"rds-kpi-collector/internal/config"
	"rds-kpi-collector/internal/kubernetes"
	"rds-kpi-collector/internal/logger"
<<<<<<< HEAD
	"rds-kpi-collector/internal/prometheus"
	"rds-kpi-collector/internal/grafana_ai"
=======
)

const (
	DEFAULT_KPIS_FILEPATH = "configs/kpis.json"
>>>>>>> 21d27df2
)

func main() {
	fmt.Println("RDS KPI Collector starting...")

	// Setup flags
	flags, err := config.SetupFlags()
	if err != nil {
		fmt.Printf("Error: %v\n", err)
		return
	}

	fmt.Printf("Cluster: %s\n", flags.ClusterName)

	// Initialize logger
	logF, err := logger.InitLogger(flags.LogFile)
	if err != nil {
		fmt.Printf("Failed to initialize logger: %v\n", err)
		os.Exit(1)
	}
	defer func() {
		if err := logF.Close(); err != nil {
			fmt.Printf("Failed to close log file: %v\n", err)
		}
	}()

	log.Println("RDS KPI Collector initialized.")

	// Load KPI queries
	kpis, err := config.LoadKPIs(DEFAULT_KPIS_FILEPATH)
	if err != nil {
		log.Printf("Failed to load KPI queries: %v\n", err)
		return
	}

	// If kubeconfig is provided, discover Thanos URL and token
	if flags.Kubeconfig != "" {
		flags.ThanosURL, flags.BearerToken, err = kubernetes.SetupKubeconfigAuth(flags.Kubeconfig)
		if err != nil {
			log.Printf("Failed to setup kubeconfig auth: %v\n", err)
			return
		}
		fmt.Printf("Discovered Thanos URL: %s\n", flags.ThanosURL)
		fmt.Printf("Created service account token!\n")
	}

	// Run collection
	collector.Run(kpis, flags)

	fmt.Println("All queries completed successfully!")

<<<<<<< HEAD
	if flags.Summarize && flags.GrafanaFile != "" {
    log.Println("Starting Grafana AI Analysis...")
    if err := grafana_ai.Run(flags); err != nil {
        log.Printf("Grafana AI analysis failed: %v\n", err)
    } else {
        log.Println("Grafana AI analysis finished.")
    }
}


}

// runCollectionLoop runs the KPI collection with timer and ticker
func runCollectionLoop(kpis config.KPIs, flags config.InputFlags) {
	durationTimer := time.NewTimer(flags.Duration)
	defer durationTimer.Stop()

	sampleTicker := time.NewTicker(time.Duration(flags.SamplingFreq) * time.Second)
	defer sampleTicker.Stop()

	interruptChan := make(chan os.Signal, 1)
	signal.Notify(interruptChan, os.Interrupt)

	log.Printf("Running for %s, deadline time: %s\n",
		flags.Duration.String(),
		time.Now().Add(flags.Duration).Format(time.RFC3339))

	// Run the first sample immediately
	runSample(kpis, flags, 1)
	sampleCount := 2

	// Then continue with the ticker-based loop
	for {
		select {
		case <-sampleTicker.C:
			runSample(kpis, flags, sampleCount)
			sampleCount++

		case <-durationTimer.C:
			log.Printf("Duration timer expired after %d samples", sampleCount)
			return

		case <-interruptChan:
			log.Printf("Program interrupted after %d samples", sampleCount)
			return
		}
	}
}

// runSample executes a single KPI collection sample
func runSample(kpis config.KPIs, flags config.InputFlags, sampleCount int) {
	log.Printf("Running sample %d", sampleCount)

	if err := prometheus.RunQueries(kpis, flags); err != nil {
		log.Printf("RunQueries failed: %v\n", err)
	} else {
		log.Printf("Sample %d completed successfully", sampleCount)
	}
}

// loadKPIs loads Prometheus queries from kpis.json file
func loadKPIs() (config.KPIs, error) {
	kpisFile, err := os.Open("configs/kpis.json")
	if err != nil {
		return config.KPIs{}, fmt.Errorf("failed to open kpis.json: %v", err)
	}
	defer func() {
		if closeErr := kpisFile.Close(); closeErr != nil {
			fmt.Fprintf(os.Stderr, "Warning: failed to close kpis.json: %v\n", closeErr)
		}
	}()

	var kpis config.KPIs
	decoder := json.NewDecoder(kpisFile)
	if err := decoder.Decode(&kpis); err != nil {
		return config.KPIs{}, fmt.Errorf("failed to decode kpis.json: %v", err)
	}

	return kpis, nil
=======
>>>>>>> 21d27df2
}<|MERGE_RESOLUTION|>--- conflicted
+++ resolved
@@ -9,15 +9,11 @@
 	"rds-kpi-collector/internal/config"
 	"rds-kpi-collector/internal/kubernetes"
 	"rds-kpi-collector/internal/logger"
-<<<<<<< HEAD
-	"rds-kpi-collector/internal/prometheus"
 	"rds-kpi-collector/internal/grafana_ai"
-=======
 )
 
 const (
 	DEFAULT_KPIS_FILEPATH = "configs/kpis.json"
->>>>>>> 21d27df2
 )
 
 func main() {
@@ -69,7 +65,6 @@
 
 	fmt.Println("All queries completed successfully!")
 
-<<<<<<< HEAD
 	if flags.Summarize && flags.GrafanaFile != "" {
     log.Println("Starting Grafana AI Analysis...")
     if err := grafana_ai.Run(flags); err != nil {
@@ -80,75 +75,4 @@
 }
 
 
-}
-
-// runCollectionLoop runs the KPI collection with timer and ticker
-func runCollectionLoop(kpis config.KPIs, flags config.InputFlags) {
-	durationTimer := time.NewTimer(flags.Duration)
-	defer durationTimer.Stop()
-
-	sampleTicker := time.NewTicker(time.Duration(flags.SamplingFreq) * time.Second)
-	defer sampleTicker.Stop()
-
-	interruptChan := make(chan os.Signal, 1)
-	signal.Notify(interruptChan, os.Interrupt)
-
-	log.Printf("Running for %s, deadline time: %s\n",
-		flags.Duration.String(),
-		time.Now().Add(flags.Duration).Format(time.RFC3339))
-
-	// Run the first sample immediately
-	runSample(kpis, flags, 1)
-	sampleCount := 2
-
-	// Then continue with the ticker-based loop
-	for {
-		select {
-		case <-sampleTicker.C:
-			runSample(kpis, flags, sampleCount)
-			sampleCount++
-
-		case <-durationTimer.C:
-			log.Printf("Duration timer expired after %d samples", sampleCount)
-			return
-
-		case <-interruptChan:
-			log.Printf("Program interrupted after %d samples", sampleCount)
-			return
-		}
-	}
-}
-
-// runSample executes a single KPI collection sample
-func runSample(kpis config.KPIs, flags config.InputFlags, sampleCount int) {
-	log.Printf("Running sample %d", sampleCount)
-
-	if err := prometheus.RunQueries(kpis, flags); err != nil {
-		log.Printf("RunQueries failed: %v\n", err)
-	} else {
-		log.Printf("Sample %d completed successfully", sampleCount)
-	}
-}
-
-// loadKPIs loads Prometheus queries from kpis.json file
-func loadKPIs() (config.KPIs, error) {
-	kpisFile, err := os.Open("configs/kpis.json")
-	if err != nil {
-		return config.KPIs{}, fmt.Errorf("failed to open kpis.json: %v", err)
-	}
-	defer func() {
-		if closeErr := kpisFile.Close(); closeErr != nil {
-			fmt.Fprintf(os.Stderr, "Warning: failed to close kpis.json: %v\n", closeErr)
-		}
-	}()
-
-	var kpis config.KPIs
-	decoder := json.NewDecoder(kpisFile)
-	if err := decoder.Decode(&kpis); err != nil {
-		return config.KPIs{}, fmt.Errorf("failed to decode kpis.json: %v", err)
-	}
-
-	return kpis, nil
-=======
->>>>>>> 21d27df2
 }