package config

import (
	"fmt"
)

<<<<<<< HEAD
=======
// setupFlags parses and validates command line flags, returns InputFlags struct
func SetupFlags() (InputFlags, error) {
	var flags InputFlags

	flag.StringVar(&flags.BearerToken, "token", "", "bearer token for thanos-queries")
	flag.StringVar(&flags.ThanosURL, "thanos-url", "", "thanos url for http requests")
	flag.StringVar(&flags.Kubeconfig, "kubeconfig", "", "kubeconfig file path")
	flag.StringVar(&flags.ClusterName, "cluster-name", "", "cluster name (required)")
	flag.StringVar(&flags.ClusterType, "cluster-type", "", "cluster type: ran, core, or hub (optional)")
	flag.BoolVar(&flags.InsecureTLS, "insecure-tls", false, "skip TLS certificate verification")

	flag.IntVar(&flags.SamplingFreq, "frequency", 60, "sampling frequency in seconds")
	flag.DurationVar(&flags.Duration, "duration", 45*time.Minute, "total duration for sampling (e.g. 10s, 1m, 2h)")
	flag.StringVar(&flags.OutputFile, "output", "kpi-output.json", "output file name for results")
	flag.StringVar(&flags.LogFile, "log", "kpi.log", "log file name")
	flag.StringVar(&flags.DatabaseType, "db-type", "sqlite", "database type: sqlite or postgres (default: sqlite)")
	flag.StringVar(&flags.PostgresURL, "postgres-url", "", "PostgreSQL connection string (required if db-type=postgres)")
	flag.StringVar(&flags.KPIsFile, "kpis-file", "configs/kpis.json", "path to KPIs configuration file")

	flag.Parse()

	err := validateFlags(flags)
	return flags, err
}

>>>>>>> 2646459e
// validateFlags ensures the correct combination of flags is provided
func ValidateFlags(flags InputFlags) error {
	if flags.ClusterName == "" {
		return fmt.Errorf("cluster name is required: use --cluster-name flag")
	}

	if flags.ClusterType != "" {
		validTypes := map[string]bool{"ran": true, "core": true, "hub": true}
		if !validTypes[flags.ClusterType] {
			return fmt.Errorf("invalid cluster-type: must be 'ran', 'core', or 'hub'")
		}
	}

	if flags.InsecureTLS {
		fmt.Println("WARNING: TLS certificate verification is disabled. Use only in development environments.")
	}

	// Validate flag combinations for authentication
	validAuthCombo := (flags.BearerToken != "" && flags.ThanosURL != "" && flags.Kubeconfig == "") ||
		(flags.BearerToken == "" && flags.ThanosURL == "" && flags.Kubeconfig != "")

	if !validAuthCombo {
		return fmt.Errorf("invalid flag combination: either provide --token and --thanos-url, or provide --kubeconfig")
	}

	if flags.SamplingFreq <= 0 {
		return fmt.Errorf("sampling frequency must be greater than 0")
	}

	if flags.Duration <= 0 {
		return fmt.Errorf("duration must be greater than 0")
	}

	if flags.OutputFile == "" {
		return fmt.Errorf("output file must be specified")
	}

	if flags.LogFile == "" {
		return fmt.Errorf("log file must be specified")
	}

	if flags.DatabaseType != "sqlite" && flags.DatabaseType != "postgres" {
		return fmt.Errorf("invalid db-type: must be 'sqlite' or 'postgres'")
	}

	if flags.DatabaseType == "postgres" && flags.PostgresURL == "" {
		return fmt.Errorf("postgres-url is required when db-type=postgres")
	}

	if flags.KPIsFile == "" {
		return fmt.Errorf("kpis-file must be specified")
	}

	return nil
}<|MERGE_RESOLUTION|>--- conflicted
+++ resolved
@@ -4,34 +4,6 @@
 	"fmt"
 )
 
-<<<<<<< HEAD
-=======
-// setupFlags parses and validates command line flags, returns InputFlags struct
-func SetupFlags() (InputFlags, error) {
-	var flags InputFlags
-
-	flag.StringVar(&flags.BearerToken, "token", "", "bearer token for thanos-queries")
-	flag.StringVar(&flags.ThanosURL, "thanos-url", "", "thanos url for http requests")
-	flag.StringVar(&flags.Kubeconfig, "kubeconfig", "", "kubeconfig file path")
-	flag.StringVar(&flags.ClusterName, "cluster-name", "", "cluster name (required)")
-	flag.StringVar(&flags.ClusterType, "cluster-type", "", "cluster type: ran, core, or hub (optional)")
-	flag.BoolVar(&flags.InsecureTLS, "insecure-tls", false, "skip TLS certificate verification")
-
-	flag.IntVar(&flags.SamplingFreq, "frequency", 60, "sampling frequency in seconds")
-	flag.DurationVar(&flags.Duration, "duration", 45*time.Minute, "total duration for sampling (e.g. 10s, 1m, 2h)")
-	flag.StringVar(&flags.OutputFile, "output", "kpi-output.json", "output file name for results")
-	flag.StringVar(&flags.LogFile, "log", "kpi.log", "log file name")
-	flag.StringVar(&flags.DatabaseType, "db-type", "sqlite", "database type: sqlite or postgres (default: sqlite)")
-	flag.StringVar(&flags.PostgresURL, "postgres-url", "", "PostgreSQL connection string (required if db-type=postgres)")
-	flag.StringVar(&flags.KPIsFile, "kpis-file", "configs/kpis.json", "path to KPIs configuration file")
-
-	flag.Parse()
-
-	err := validateFlags(flags)
-	return flags, err
-}
-
->>>>>>> 2646459e
 // validateFlags ensures the correct combination of flags is provided
 func ValidateFlags(flags InputFlags) error {
 	if flags.ClusterName == "" {
