--- conflicted
+++ resolved
@@ -22,14 +22,11 @@
 	flag.StringVar(&flags.LogFile, "log", "kpi.log", "log file name")
 	flag.StringVar(&flags.DatabaseType, "db-type", "sqlite", "database type: sqlite or postgres (default: sqlite)")
 	flag.StringVar(&flags.PostgresURL, "postgres-url", "", "PostgreSQL connection string (required if db-type=postgres)")
-<<<<<<< HEAD
 	
 	flag.StringVar(&flags.GrafanaFile, "grafana-file", "", "path to exported Grafana dashboard JSON to analyze")
 	flag.BoolVar(&flags.Summarize, "summarize", false, "run Grafana AI summarization after KPI collection")
 	flag.StringVar(&flags.AIModel, "ollama-model", "llama3.2:latest", "local Ollama model to use")
-=======
 	flag.StringVar(&flags.KPIsFile, "kpis-file", "configs/kpis.json", "path to KPIs configuration file")
->>>>>>> 21d27df2
 
 	flag.Parse()
 
