package config

import "time"

// InputFlags holds all command line flag values
type InputFlags struct {
	BearerToken  string
	ThanosURL    string
	Kubeconfig   string
	ClusterName  string
	InsecureTLS  bool
	SamplingFreq int
	Duration     time.Duration
	OutputFile   string
	LogFile      string
<<<<<<< HEAD
	DatabaseType string // "sqlite" or "postgres"
	PostgresURL  string // PostgreSQL connection string
	GrafanaFile  string // path to grafana_exported.json
	Summarize    bool   // whether to run Grafana AI summarization
	AIModel      string // local Ollama model to use 
	
=======
	DatabaseType string
	PostgresURL  string
	KPIsFile     string
}

// Query represents a single KPI query configuration
type Query struct {
	ID              string `json:"id"`
	PromQuery       string `json:"promquery"`
	SampleFrequency *int   `json:"sample-frequency,omitempty"`
>>>>>>> 21d27df2
}

// KPIs represents the structure of the kpis.json file containing
// the list of KPI queries to be executed against Prometheus/Thanos
type KPIs struct {
	Queries []Query `json:"kpis"`
}

// GetEffectiveFrequency returns the sample frequency for this query,
// falling back to the provided default if not specified
func (q *Query) GetEffectiveFrequency(defaultFreq int) int {
	if q.SampleFrequency != nil && *q.SampleFrequency > 0 {
		return *q.SampleFrequency
	}
	return defaultFreq
}<|MERGE_RESOLUTION|>--- conflicted
+++ resolved
@@ -13,16 +13,11 @@
 	Duration     time.Duration
 	OutputFile   string
 	LogFile      string
-<<<<<<< HEAD
 	DatabaseType string // "sqlite" or "postgres"
 	PostgresURL  string // PostgreSQL connection string
 	GrafanaFile  string // path to grafana_exported.json
 	Summarize    bool   // whether to run Grafana AI summarization
 	AIModel      string // local Ollama model to use 
-	
-=======
-	DatabaseType string
-	PostgresURL  string
 	KPIsFile     string
 }
 
@@ -31,7 +26,6 @@
 	ID              string `json:"id"`
 	PromQuery       string `json:"promquery"`
 	SampleFrequency *int   `json:"sample-frequency,omitempty"`
->>>>>>> 21d27df2
 }
 
 // KPIs represents the structure of the kpis.json file containing
