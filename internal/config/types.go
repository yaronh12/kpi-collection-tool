--- conflicted
+++ resolved
@@ -15,14 +15,7 @@
 	OutputFile   string
 	LogFile      string
 	DatabaseType string // "sqlite" or "postgres"
-<<<<<<< HEAD
 	PostgresURL  string // PostgreSQL connection string
-	GrafanaFile  string // path to grafana_exported.json
-	Summarize    bool   // whether to run Grafana AI summarization
-	AIModel      string // local Ollama model to use
-=======
-	PostgresURL  string // PostgreSQL connection string 
->>>>>>> b29d206c
 	KPIsFile     string
 }
 
